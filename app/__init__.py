"""Application factory for Flask app."""

import os
from pathlib import Path

from flask import Flask
from flask_migrate import Migrate
from dotenv import load_dotenv

from .config import get_config
from .models import db

<<<<<<< HEAD

migrate = Migrate()

=======
>>>>>>> 36afa850

def create_app():
    """Application factory pattern."""
    load_dotenv()
    env = os.getenv("FLASK_ENV", "development")

    # Important: instance_relative_config + ensure instance path exists
    app = Flask(__name__, instance_relative_config=True)
    Path(app.instance_path).mkdir(parents=True, exist_ok=True)

    app.config.from_object(get_config(env))
    db_path = Path(app.instance_path) / "app.db"
    app.config.setdefault("SQLALCHEMY_DATABASE_URI", f"sqlite:///{db_path}")
    app.config.setdefault("SQLALCHEMY_TRACK_MODIFICATIONS", False)
<<<<<<< HEAD

    db.init_app(app)
    migrate.init_app(app, db)
=======
    db.init_app(app)
>>>>>>> 36afa850

    # Blueprints
    from .blueprints.core import bp as core_bp

    app.register_blueprint(core_bp)

    # Simple healthcheck
    @app.get("/healthz")
    def healthz():
        return {"status": "ok"}, 200

<<<<<<< HEAD
=======
    with app.app_context():
        db.create_all()

>>>>>>> 36afa850
    return app<|MERGE_RESOLUTION|>--- conflicted
+++ resolved
@@ -10,12 +10,9 @@
 from .config import get_config
 from .models import db
 
-<<<<<<< HEAD
 
 migrate = Migrate()
 
-=======
->>>>>>> 36afa850
 
 def create_app():
     """Application factory pattern."""
@@ -30,13 +27,10 @@
     db_path = Path(app.instance_path) / "app.db"
     app.config.setdefault("SQLALCHEMY_DATABASE_URI", f"sqlite:///{db_path}")
     app.config.setdefault("SQLALCHEMY_TRACK_MODIFICATIONS", False)
-<<<<<<< HEAD
 
     db.init_app(app)
     migrate.init_app(app, db)
-=======
-    db.init_app(app)
->>>>>>> 36afa850
+
 
     # Blueprints
     from .blueprints.core import bp as core_bp
@@ -48,10 +42,7 @@
     def healthz():
         return {"status": "ok"}, 200
 
-<<<<<<< HEAD
-=======
     with app.app_context():
         db.create_all()
 
->>>>>>> 36afa850
     return app