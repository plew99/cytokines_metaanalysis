import os
import sys
from pathlib import Path

sys.path.append(str(Path(__file__).resolve().parents[1]))

os.environ["SQLALCHEMY_DATABASE_URI"] = "sqlite:///:memory:"

from app import create_app
from app.models import RawRecord, Study
<<<<<<< HEAD
from app.extensions import db
=======
>>>>>>> 3f7649a8
from test_xlsx_parser import _create_sample_xlsx


def test_cli_import_handles_arkusz1(tmp_path):
    xlsx_path = tmp_path / "Metaanalysis data.xlsx"
    _create_sample_xlsx(xlsx_path)

    app = create_app()
    app.config.update(TESTING=True)
    runner = app.test_cli_runner()
    with app.app_context():
        result = runner.invoke(args=["import-xlsx", str(xlsx_path)])
        assert result.exit_code == 0
        assert "Loaded sheet 'Arkusz1' with 2 rows" in result.output
        assert RawRecord.query.count() == 2
        assert RawRecord.query.first().data["Date"] == "2024-01-01T00:00:00"


def test_cli_creates_studies_from_raw_records(tmp_path):
    xlsx_path = tmp_path / "Metaanalysis data.xlsx"
    _create_sample_xlsx(xlsx_path)

    app = create_app()
    app.config.update(TESTING=True)
    runner = app.test_cli_runner()
    with app.app_context():
        runner.invoke(args=["import-xlsx", str(xlsx_path)])
        result = runner.invoke(args=["raw-to-studies"])
        assert result.exit_code == 0
        assert Study.query.count() == 2
        study = Study.query.filter_by(title="M00022").first()
        assert study.authors_text == "Bielecka-Dabrowa"
        assert study.year == 2013
        assert study.country == "Poland"
<<<<<<< HEAD
        assert study.design == "RCT - mean value after treatment"


def test_cli_deduplicates_raw_records(tmp_path):
    xlsx_path = tmp_path / "Metaanalysis data.xlsx"
    _create_sample_xlsx(xlsx_path)

    app = create_app()
    app.config.update(TESTING=True)
    runner = app.test_cli_runner()
    with app.app_context():
        runner.invoke(args=["import-xlsx", str(xlsx_path)])
        # Add a duplicate raw record
        first = RawRecord.query.first()
        db.session.add(RawRecord(data=first.data))
        db.session.commit()
        assert RawRecord.query.count() == 3
        result = runner.invoke(args=["raw-to-studies"])
        assert result.exit_code == 0
        assert Study.query.count() == 2
=======
        assert study.design == "RCT - mean value after treatment"
>>>>>>> 3f7649a8
<|MERGE_RESOLUTION|>--- conflicted
+++ resolved
@@ -8,10 +8,7 @@
 
 from app import create_app
 from app.models import RawRecord, Study
-<<<<<<< HEAD
 from app.extensions import db
-=======
->>>>>>> 3f7649a8
 from test_xlsx_parser import _create_sample_xlsx
 
 
@@ -46,9 +43,7 @@
         assert study.authors_text == "Bielecka-Dabrowa"
         assert study.year == 2013
         assert study.country == "Poland"
-<<<<<<< HEAD
         assert study.design == "RCT - mean value after treatment"
-
 
 def test_cli_deduplicates_raw_records(tmp_path):
     xlsx_path = tmp_path / "Metaanalysis data.xlsx"
@@ -67,6 +62,3 @@
         result = runner.invoke(args=["raw-to-studies"])
         assert result.exit_code == 0
         assert Study.query.count() == 2
-=======
-        assert study.design == "RCT - mean value after treatment"
->>>>>>> 3f7649a8
